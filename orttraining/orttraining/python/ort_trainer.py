--- conflicted
+++ resolved
@@ -384,13 +384,8 @@
                                                map_optimizer_attributes, world_rank=-1, world_size=1,
                                                gradient_accumulation_steps=1, bind_parameters=False,
                                                use_mixed_precision=False, allreduce_post_accumulation=False,
-<<<<<<< HEAD
-                                               partition_optimizer=False, enable_grad_norm_clip=True):
-=======
-                                               loss_scale_input_name='', scaled_loss_output_name='',
                                                partition_optimizer=False, enable_grad_norm_clip=True,
                                                frozen_weights=[]):
->>>>>>> d143b41b
     output_name = model.graph.output[0].name
     ort_parameters = ort.TrainingParameters()
     ort_parameters.loss_output_name = output_name
@@ -613,13 +608,8 @@
                 self.world_rank, self.world_size,
                 self.gradient_accumulation_steps, bind_parameters=False,
                 use_mixed_precision=self.use_mixed_precision, allreduce_post_accumulation=self.allreduce_post_accumulation_,
-<<<<<<< HEAD
-                partition_optimizer=self.partition_optimizer_, enable_grad_norm_clip=self.enable_grad_norm_clip_)
-=======
-                loss_scale_input_name=self.loss_scale_input_name, scaled_loss_output_name=self.scaled_loss_output_name,
                 partition_optimizer=self.partition_optimizer_, enable_grad_norm_clip=self.enable_grad_norm_clip_,
                 frozen_weights=self.frozen_weights_)
->>>>>>> d143b41b
 
         self.loss_scale_input_name = self.session.loss_scale_input_name
 
